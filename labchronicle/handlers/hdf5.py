--- conflicted
+++ resolved
@@ -102,13 +102,8 @@
                     "compression": "gzip", "compression_opts": 9
                 })
 
-<<<<<<< HEAD
-        with self._open_file("a") as f:
-            f.create_dataset(record_path, data=record)
-=======
         with self._open_file('a') as f:
             f.create_dataset(record_path, data=record, **extra_options)
->>>>>>> e9b3da65
 
     def get_record_by_path(self, record_path: Union[pathlib.Path, str]):
         """
