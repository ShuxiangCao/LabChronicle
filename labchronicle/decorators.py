import inspect

import decorator

from .logger import setup_logging
from .chronicle import Chronicle
from .core import LoggableObject

logger = setup_logging(__name__)


@decorator.decorator
def log_and_record(func, *args, **kwargs):
    """
    Decorator function for the functions that want to be logged. The function must be a method of a LoggableObject.
    Using this decorator will record the object and modified attributes within this function call
    after the function execution.

    Parameters:
        func (function): The function to be logged.
        args (list): The arguments of the function.
        kwargs (dict): The keyword arguments of the function.

    Returns:
        Any: The return value of the function.
    """
    return _log_and_record(func, args, kwargs)


@decorator.decorator
def log_event(func, *args, **kwargs):
    """
    Decorator function for the functions that want to be logged. The function must be a method of a LoggableObject.
    Using this decorator will only record return values and arguments of the function.

    Parameters:
        func (function): The function to be logged.
        args (list): The arguments of the function.
        kwargs (dict): The keyword arguments of the function.

    Returns:
        Any: The return value of the function.
    """
    return _log_and_record(func, args, kwargs, record_details=False)


def _log_and_record(func, args, kwargs, record_details=True):
    """
    Decorator function for the functions that want to be logged. The function must be a method of a LoggableObject.

    Parameters:
        func (function): The function to be logged.
        args (list): The arguments of the function.
        kwargs (dict): The keyword arguments of the function.
        record_details (bool): Optional. Whether to record the object and attributes after the function execution.
                                If false, only the arguments and return values are recorded.

    Returns:
        Any: The return value of the function.

    Raises:
        RuntimeError: If the function is not a method of a LoggableObject.
    """
    if len(args) == 0:
        msg = f"Function {func.__qualname__} is not a class method."
        logger.error(msg)
        raise RuntimeError(msg)

    self = args[0]

    if not isinstance(self, LoggableObject):
        msg = f"Function {func.__qualname__} is not a method of a LoggableObject."
        logger.error(msg)
        raise RuntimeError(msg)

    chronicle = Chronicle()

    with chronicle.new_record() as record:
        if record is None:
            # There are no active record books. Simply execute the function.
            return func(*args, **kwargs)

        # Finalize the setup of the record.
        record.set_name(func.__qualname__)
        record.record_metadata()
        record.record_args(args[1:], kwargs)

        # Save the argument to the class as well.

        if record_details:
            self.set_record_entry(record)

        try:
            retval = func(*args, **kwargs)
            error_info = None
        except Exception as e:
            retval = None
            error_info = e
            record.record_error_info(error_info)

        if record_details:
            self.set_record_entry()

        record.record_return_values(retval)

        # Could be too detailed. Comment out for now.
        # self.logger.info(f'{record.record_id}: {func.__qualname__} recorded.')

        # Set attributes to the object to indicate the latest record details.
        record_details = {
            "record_id": str(record.record_id),
            "record_entry_path": str(record.get_path()),
            "record_book_path": str(record.record_book.get_path()),
            "record_time": record.record_time,
        }

        self.register_log_and_record_args(
            func, args[1:], kwargs, record_details=record_details
        )

        # Take a snapshot of the object after finish the function execution.
        if record_details:
            record.record_object(self)

<<<<<<< HEAD
    if error_info is not None:
        raise error_info

=======
>>>>>>> 0b4b3be3
    return retval


def register_browser_function(*args, **kwargs):
    """
    Decorator function for the functions that used to visualize data of the class.
     The function must be a method of a LoggableObject.

    Parameters:
        args (list): The arguments of the function.
        kwargs (dict): The keyword arguments of the function.

    Returns:
        Any: The return value of the function.
    """

    def inner_func(func):
        """
        Decorator function for the functions that used to visualize data of the class.
        The function must be a method of a LoggableObject.

        Parameters:
            func (function): The function to be registered.

        Returns:
            Any: The same function.
        """

        func._browser_function = True
        func._browser_function_args = args
        func._browser_function_kwargs = kwargs

        return func

    return inner_func<|MERGE_RESOLUTION|>--- conflicted
+++ resolved
@@ -122,12 +122,9 @@
         if record_details:
             record.record_object(self)
 
-<<<<<<< HEAD
     if error_info is not None:
         raise error_info
 
-=======
->>>>>>> 0b4b3be3
     return retval
 
 
